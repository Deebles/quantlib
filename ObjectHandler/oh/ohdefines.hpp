--- conflicted
+++ resolved
@@ -34,17 +34,6 @@
 
 //! Version string.
 #ifdef _DEBUG
-<<<<<<< HEAD
-    #define OBJHANDLER_VERSION "1.4.0-debug"
-#else
-    #define OBJHANDLER_VERSION "1.4.0"
-#endif
-
-//! Version hexadecimal number.
-#define OBJHANDLER_HEX_VERSION 0x010400f0
-//! Version string for output lib name.
-#define OBJHANDLER_LIB_VERSION "1_4_0"
-=======
     #define OBJHANDLER_VERSION "1.5.0-debug"
 #else
     #define OBJHANDLER_VERSION "1.5.0"
@@ -54,7 +43,6 @@
 #define OBJHANDLER_HEX_VERSION 0x010500f0
 //! Version string for output lib name.
 #define OBJHANDLER_LIB_VERSION "1_5_0"
->>>>>>> b0fa8849
 
 #include <cctype>
 #if defined(BOOST_NO_STDC_NAMESPACE)
