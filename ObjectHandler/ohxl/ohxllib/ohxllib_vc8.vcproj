<?xml version="1.0" encoding="Windows-1252"?>
<VisualStudioProject
	ProjectType="Visual C++"
	Version="8.00"
	Name="ohxllib"
	ProjectGUID="{66021664-4359-442C-ACC7-7C82F51C9D5A}"
	>
	<Platforms>
		<Platform
			Name="Win32"
		/>
	</Platforms>
	<ToolFiles>
	</ToolFiles>
	<Configurations>
		<Configuration
			Name="Debug|Win32"
			OutputDirectory="..\..\build\vc80\ohxllib\$(ConfigurationName)"
			IntermediateDirectory="..\..\build\vc80\ohxllib\$(ConfigurationName)"
			ConfigurationType="4"
			InheritedPropertySheets="$(VCInstallDir)VCProjectDefaults\UpgradeFromVC60.vsprops"
			UseOfMFC="0"
			ATLMinimizesCRunTimeLibraryUsage="false"
			CharacterSet="2"
			>
			<Tool
				Name="VCPreBuildEventTool"
			/>
			<Tool
				Name="VCCustomBuildTool"
			/>
			<Tool
				Name="VCXMLDataGeneratorTool"
			/>
			<Tool
				Name="VCWebServiceProxyGeneratorTool"
			/>
			<Tool
				Name="VCMIDLTool"
			/>
			<Tool
				Name="VCCLCompilerTool"
				Optimization="0"
				AdditionalIncludeDirectories="..\..;..\..\..\log4cxx\src\main\include\log4cxx\win32;..\..\..\log4cxx\src\main\include"
				PreprocessorDefinitions="_DEBUG;_LIB;XLL_STATIC;WIN32;LOG4CXX_STATIC"
				MinimalRebuild="true"
				BasicRuntimeChecks="3"
				RuntimeLibrary="3"
				RuntimeTypeInfo="true"
				PrecompiledHeaderFile="..\..\build\vc80\ohxllib\$(ConfigurationName)/ohxllib.pch"
				AssemblerListingLocation="..\..\build\vc80\ohxllib\$(ConfigurationName)/"
				ObjectFile="..\..\build\vc80\ohxllib\$(ConfigurationName)/"
				ProgramDataBaseFileName="..\..\build\vc80\ohxllib\$(ConfigurationName)/"
				WarningLevel="3"
				SuppressStartupBanner="true"
				DebugInformationFormat="4"
				DisableSpecificWarnings="4819"
			/>
			<Tool
				Name="VCManagedResourceCompilerTool"
			/>
			<Tool
				Name="VCResourceCompilerTool"
				PreprocessorDefinitions="_DEBUG"
				Culture="2057"
			/>
			<Tool
				Name="VCPreLinkEventTool"
			/>
			<Tool
				Name="VCLibrarianTool"
<<<<<<< HEAD
				OutputFile="..\..\lib\ObjectHandler-xllib-vc80-mt-gd-1_4_0.lib"
=======
				OutputFile="..\..\lib\ObjectHandler-xllib-vc80-mt-gd-1_5_0.lib"
>>>>>>> b0fa8849
				SuppressStartupBanner="true"
			/>
			<Tool
				Name="VCALinkTool"
			/>
			<Tool
				Name="VCXDCMakeTool"
			/>
			<Tool
				Name="VCBscMakeTool"
				SuppressStartupBanner="true"
				OutputFile="..\..\build\vc80\ohxllib\$(ConfigurationName)/ohxllib.bsc"
			/>
			<Tool
				Name="VCFxCopTool"
			/>
			<Tool
				Name="VCPostBuildEventTool"
			/>
		</Configuration>
		<Configuration
			Name="Release (static runtime)|Win32"
			OutputDirectory="..\..\build\vc80\ohxllib\$(ConfigurationName)"
			IntermediateDirectory="..\..\build\vc80\ohxllib\$(ConfigurationName)"
			ConfigurationType="4"
			InheritedPropertySheets="$(VCInstallDir)VCProjectDefaults\UpgradeFromVC60.vsprops"
			UseOfMFC="0"
			ATLMinimizesCRunTimeLibraryUsage="false"
			CharacterSet="2"
			>
			<Tool
				Name="VCPreBuildEventTool"
			/>
			<Tool
				Name="VCCustomBuildTool"
			/>
			<Tool
				Name="VCXMLDataGeneratorTool"
			/>
			<Tool
				Name="VCWebServiceProxyGeneratorTool"
			/>
			<Tool
				Name="VCMIDLTool"
			/>
			<Tool
				Name="VCCLCompilerTool"
				Optimization="2"
				InlineFunctionExpansion="1"
				AdditionalIncludeDirectories="..\..;..\..\..\log4cxx\src\main\include\log4cxx\win32;..\..\..\log4cxx\src\main\include"
				PreprocessorDefinitions="NDEBUG;_LIB;XLL_STATIC;WIN32;LOG4CXX_STATIC"
				StringPooling="true"
				RuntimeLibrary="0"
				EnableFunctionLevelLinking="true"
				RuntimeTypeInfo="true"
				PrecompiledHeaderFile="..\..\build\vc80\ohxllib\$(ConfigurationName)/ohxllib.pch"
				AssemblerListingLocation="..\..\build\vc80\ohxllib\$(ConfigurationName)/"
				ObjectFile="..\..\build\vc80\ohxllib\$(ConfigurationName)/"
				ProgramDataBaseFileName="..\..\build\vc80\ohxllib\$(ConfigurationName)/"
				WarningLevel="3"
				SuppressStartupBanner="true"
				DisableSpecificWarnings="4819"
			/>
			<Tool
				Name="VCManagedResourceCompilerTool"
			/>
			<Tool
				Name="VCResourceCompilerTool"
				PreprocessorDefinitions="NDEBUG"
				Culture="2057"
			/>
			<Tool
				Name="VCPreLinkEventTool"
			/>
			<Tool
				Name="VCLibrarianTool"
<<<<<<< HEAD
				OutputFile="..\..\lib\ObjectHandler-xllib-vc80-mt-s-1_4_0.lib"
=======
				OutputFile="..\..\lib\ObjectHandler-xllib-vc80-mt-s-1_5_0.lib"
>>>>>>> b0fa8849
				SuppressStartupBanner="true"
			/>
			<Tool
				Name="VCALinkTool"
			/>
			<Tool
				Name="VCXDCMakeTool"
			/>
			<Tool
				Name="VCBscMakeTool"
				SuppressStartupBanner="true"
				OutputFile="..\..\build\vc80\ohxllib\$(ConfigurationName)/ohxllib.bsc"
			/>
			<Tool
				Name="VCFxCopTool"
			/>
			<Tool
				Name="VCPostBuildEventTool"
			/>
		</Configuration>
		<Configuration
			Name="Release|Win32"
			OutputDirectory="..\..\build\vc80\ohxllib\$(ConfigurationName)"
			IntermediateDirectory="..\..\build\vc80\ohxllib\$(ConfigurationName)"
			ConfigurationType="4"
			InheritedPropertySheets="$(VCInstallDir)VCProjectDefaults\UpgradeFromVC60.vsprops"
			UseOfMFC="0"
			ATLMinimizesCRunTimeLibraryUsage="false"
			CharacterSet="2"
			>
			<Tool
				Name="VCPreBuildEventTool"
			/>
			<Tool
				Name="VCCustomBuildTool"
			/>
			<Tool
				Name="VCXMLDataGeneratorTool"
			/>
			<Tool
				Name="VCWebServiceProxyGeneratorTool"
			/>
			<Tool
				Name="VCMIDLTool"
			/>
			<Tool
				Name="VCCLCompilerTool"
				Optimization="2"
				InlineFunctionExpansion="1"
				AdditionalIncludeDirectories="..\..;..\..\..\log4cxx\src\main\include\log4cxx\win32;..\..\..\log4cxx\src\main\include"
				PreprocessorDefinitions="NDEBUG;_LIB;XLL_STATIC;WIN32;LOG4CXX_STATIC"
				StringPooling="true"
				RuntimeLibrary="2"
				EnableFunctionLevelLinking="true"
				RuntimeTypeInfo="true"
				PrecompiledHeaderFile="..\..\build\vc80\ohxllib\$(ConfigurationName)/ohxllib.pch"
				AssemblerListingLocation="..\..\build\vc80\ohxllib\$(ConfigurationName)/"
				ObjectFile="..\..\build\vc80\ohxllib\$(ConfigurationName)/"
				ProgramDataBaseFileName="..\..\build\vc80\ohxllib\$(ConfigurationName)/"
				WarningLevel="3"
				SuppressStartupBanner="true"
				DisableSpecificWarnings="4819"
			/>
			<Tool
				Name="VCManagedResourceCompilerTool"
			/>
			<Tool
				Name="VCResourceCompilerTool"
				PreprocessorDefinitions="NDEBUG"
				Culture="2057"
			/>
			<Tool
				Name="VCPreLinkEventTool"
			/>
			<Tool
				Name="VCLibrarianTool"
<<<<<<< HEAD
				OutputFile="..\..\lib\ObjectHandler-xllib-vc80-mt-1_4_0.lib"
=======
				OutputFile="..\..\lib\ObjectHandler-xllib-vc80-mt-1_5_0.lib"
>>>>>>> b0fa8849
				SuppressStartupBanner="true"
			/>
			<Tool
				Name="VCALinkTool"
			/>
			<Tool
				Name="VCXDCMakeTool"
			/>
			<Tool
				Name="VCBscMakeTool"
				SuppressStartupBanner="true"
				OutputFile="..\..\build\vc80\ohxllib\$(ConfigurationName)/ohxllib.bsc"
			/>
			<Tool
				Name="VCFxCopTool"
			/>
			<Tool
				Name="VCPostBuildEventTool"
			/>
		</Configuration>
		<Configuration
			Name="Debug (static runtime)|Win32"
			OutputDirectory="..\..\build\vc80\ohxllib\$(ConfigurationName)"
			IntermediateDirectory="..\..\build\vc80\ohxllib\$(ConfigurationName)"
			ConfigurationType="4"
			InheritedPropertySheets="$(VCInstallDir)VCProjectDefaults\UpgradeFromVC60.vsprops"
			UseOfMFC="0"
			ATLMinimizesCRunTimeLibraryUsage="false"
			CharacterSet="2"
			>
			<Tool
				Name="VCPreBuildEventTool"
			/>
			<Tool
				Name="VCCustomBuildTool"
			/>
			<Tool
				Name="VCXMLDataGeneratorTool"
			/>
			<Tool
				Name="VCWebServiceProxyGeneratorTool"
			/>
			<Tool
				Name="VCMIDLTool"
			/>
			<Tool
				Name="VCCLCompilerTool"
				Optimization="0"
				AdditionalIncludeDirectories="..\..;..\..\..\log4cxx\src\main\include\log4cxx\win32;..\..\..\log4cxx\src\main\include"
				PreprocessorDefinitions="_DEBUG;_LIB;XLL_STATIC;WIN32;LOG4CXX_STATIC"
				MinimalRebuild="true"
				BasicRuntimeChecks="3"
				RuntimeLibrary="1"
				RuntimeTypeInfo="true"
				PrecompiledHeaderFile="..\..\build\vc80\ohxllib\$(ConfigurationName)/ohxllib.pch"
				AssemblerListingLocation="..\..\build\vc80\ohxllib\$(ConfigurationName)/"
				ObjectFile="..\..\build\vc80\ohxllib\$(ConfigurationName)/"
				ProgramDataBaseFileName="..\..\build\vc80\ohxllib\$(ConfigurationName)/"
				WarningLevel="3"
				SuppressStartupBanner="true"
				DebugInformationFormat="4"
				DisableSpecificWarnings="4819"
			/>
			<Tool
				Name="VCManagedResourceCompilerTool"
			/>
			<Tool
				Name="VCResourceCompilerTool"
				PreprocessorDefinitions="_DEBUG"
				Culture="2057"
			/>
			<Tool
				Name="VCPreLinkEventTool"
			/>
			<Tool
				Name="VCLibrarianTool"
<<<<<<< HEAD
				OutputFile="..\..\lib\ObjectHandler-xllib-vc80-mt-sgd-1_4_0.lib"
=======
				OutputFile="..\..\lib\ObjectHandler-xllib-vc80-mt-sgd-1_5_0.lib"
>>>>>>> b0fa8849
				SuppressStartupBanner="true"
			/>
			<Tool
				Name="VCALinkTool"
			/>
			<Tool
				Name="VCXDCMakeTool"
			/>
			<Tool
				Name="VCBscMakeTool"
				SuppressStartupBanner="true"
				OutputFile="..\..\build\vc80\ohxllib\$(ConfigurationName)/ohxllib.bsc"
			/>
			<Tool
				Name="VCFxCopTool"
			/>
			<Tool
				Name="VCPostBuildEventTool"
			/>
		</Configuration>
	</Configurations>
	<References>
	</References>
	<Files>
		<Filter
			Name="oh"
			>
			<Filter
				Name="Classes"
				>
				<File
					RelativePath="..\..\oh\exception.hpp"
					>
				</File>
				<File
					RelativePath="..\..\oh\group.hpp"
					>
				</File>
				<File
					RelativePath="..\..\oh\iless.hpp"
					>
				</File>
				<File
					RelativePath="..\..\oh\libraryobject.hpp"
					>
				</File>
				<File
					RelativePath="..\..\oh\object.hpp"
					>
				</File>
				<File
					RelativePath="..\..\oh\objecthandler.hpp"
					>
				</File>
				<File
					RelativePath="..\..\oh\objectwrapper.hpp"
					>
				</File>
				<File
					RelativePath="..\..\oh\observable.hpp"
					>
				</File>
				<File
					RelativePath="..\..\oh\ohdefines.hpp"
					>
				</File>
				<File
					RelativePath="..\..\oh\processor.cpp"
					>
				</File>
				<File
					RelativePath="..\..\oh\processor.hpp"
					>
				</File>
				<File
					RelativePath="..\..\oh\property.hpp"
					>
				</File>
				<File
					RelativePath="..\..\oh\range.hpp"
					>
				</File>
				<File
					RelativePath="..\..\oh\repository.cpp"
					>
				</File>
				<File
					RelativePath="..\..\oh\repository.hpp"
					>
				</File>
				<File
					RelativePath="..\..\oh\serializationfactory.cpp"
					>
				</File>
				<File
					RelativePath="..\..\oh\serializationfactory.hpp"
					>
				</File>
				<File
					RelativePath="..\..\oh\singleton.hpp"
					>
				</File>
				<File
					RelativePath="..\..\oh\valueobject.hpp"
					>
				</File>
			</Filter>
			<Filter
				Name="utilities"
				>
				<File
					RelativePath="..\..\oh\auto_link.hpp"
					>
				</File>
				<File
					RelativePath="..\..\oh\logger.cpp"
					>
				</File>
				<File
					RelativePath="..\..\oh\logger.hpp"
					>
				</File>
				<File
					RelativePath="..\..\oh\utilities.cpp"
					>
				</File>
				<File
					RelativePath="..\..\oh\utilities.hpp"
					>
				</File>
			</Filter>
			<Filter
				Name="conversions"
				>
				<File
					RelativePath="..\..\oh\conversions\coerce.hpp"
					>
				</File>
				<File
					RelativePath="..\..\oh\conversions\convert2.hpp"
					>
				</File>
				<File
					RelativePath="..\..\oh\conversions\getobjectvector.hpp"
					>
				</File>
			</Filter>
			<Filter
				Name="enumerations"
				>
				<File
					RelativePath="..\..\oh\enumerations\enumregistry.cpp"
					>
				</File>
				<File
					RelativePath="..\..\oh\enumerations\enumregistry.hpp"
					>
				</File>
				<File
					RelativePath="..\..\oh\enumerations\registry.hpp"
					>
				</File>
				<File
					RelativePath="..\..\oh\enumerations\typefactory.hpp"
					>
				</File>
			</Filter>
			<Filter
				Name="valueobjects"
				>
				<File
					RelativePath="..\..\oh\valueobjects\vo_all.hpp"
					>
				</File>
				<File
					RelativePath="..\..\oh\valueobjects\vo_group.hpp"
					>
				</File>
				<File
					RelativePath="..\..\oh\valueobjects\vo_range.hpp"
					>
				</File>
			</Filter>
		</Filter>
		<Filter
			Name="xl"
			>
			<Filter
				Name="conversions"
				>
				<File
					RelativePath="..\conversions\all.hpp"
					>
				</File>
				<File
					RelativePath="..\conversions\matrixtooper.hpp"
					>
				</File>
				<File
					RelativePath="..\conversions\opertomatrix.hpp"
					>
				</File>
				<File
					RelativePath="..\conversions\opertovector.hpp"
					>
				</File>
				<File
					RelativePath="..\conversions\scalartooper.cpp"
					>
				</File>
				<File
					RelativePath="..\conversions\scalartooper.hpp"
					>
				</File>
				<File
					RelativePath="..\conversions\validations.cpp"
					>
				</File>
				<File
					RelativePath="..\conversions\validations.hpp"
					>
				</File>
				<File
					RelativePath="..\conversions\vectortooper.hpp"
					>
				</File>
			</Filter>
			<Filter
				Name="functions"
				>
				<File
					RelativePath="..\functions\enumerations.cpp"
					>
				</File>
				<File
					RelativePath="..\functions\export.hpp"
					>
				</File>
				<File
					RelativePath="..\functions\functioncount.hpp"
					>
				</File>
				<File
					RelativePath="..\functions\garbagecollection.cpp"
					>
				</File>
				<File
					RelativePath="..\functions\group.cpp"
					>
				</File>
				<File
					RelativePath="..\functions\logging.cpp"
					>
				</File>
				<File
					RelativePath="..\functions\manual.cpp"
					>
				</File>
				<File
					RelativePath="..\functions\objects.cpp"
					>
				</File>
				<File
					RelativePath="..\functions\ohutils.cpp"
					>
				</File>
				<File
					RelativePath="..\functions\range.cpp"
					>
				</File>
				<File
					RelativePath="..\functions\serialization.cpp"
					>
				</File>
				<File
					RelativePath="..\functions\valueobjects.cpp"
					>
				</File>
			</Filter>
			<Filter
				Name="register"
				>
				<File
					RelativePath="..\register\register_all.cpp"
					>
				</File>
				<File
					RelativePath="..\register\register_all.hpp"
					>
				</File>
				<File
					RelativePath="..\register\register_enumerations.cpp"
					>
				</File>
				<File
					RelativePath="..\register\register_garbagecollection.cpp"
					>
				</File>
				<File
					RelativePath="..\register\register_group.cpp"
					>
				</File>
				<File
					RelativePath="..\register\register_logging.cpp"
					>
				</File>
				<File
					RelativePath="..\register\register_objects.cpp"
					>
				</File>
				<File
					RelativePath="..\register\register_ohutils.cpp"
					>
				</File>
				<File
					RelativePath="..\register\register_range.cpp"
					>
				</File>
				<File
					RelativePath="..\register\register_serialization.cpp"
					>
				</File>
				<File
					RelativePath="..\register\register_valueobjects.cpp"
					>
				</File>
			</Filter>
			<Filter
				Name="Classes"
				>
				<File
					RelativePath="..\callingrange.cpp"
					>
				</File>
				<File
					RelativePath="..\callingrange.hpp"
					>
				</File>
				<File
					RelativePath="..\configuration.cpp"
					>
				</File>
				<File
					RelativePath="..\configuration.hpp"
					>
				</File>
				<File
					RelativePath="..\convert_oper.cpp"
					>
				</File>
				<File
					RelativePath="..\convert_oper.hpp"
					>
				</File>
				<File
					RelativePath="..\functioncall.cpp"
					>
				</File>
				<File
					RelativePath="..\functioncall.hpp"
					>
				</File>
				<File
					RelativePath="..\objecthandlerxl.hpp"
					>
				</File>
				<File
					RelativePath="..\objectwrapperxl.cpp"
					>
				</File>
				<File
					RelativePath="..\objectwrapperxl.hpp"
					>
				</File>
				<File
					RelativePath="..\ohxldefines.hpp"
					>
				</File>
				<File
					RelativePath="..\rangereference.cpp"
					>
				</File>
				<File
					RelativePath="..\rangereference.hpp"
					>
				</File>
				<File
					RelativePath="..\repositoryxl.cpp"
					>
				</File>
				<File
					RelativePath="..\repositoryxl.hpp"
					>
				</File>
				<File
					RelativePath="..\xloper.hpp"
					>
				</File>
			</Filter>
			<Filter
				Name="loop"
				>
				<File
					RelativePath="..\loop.hpp"
					>
				</File>
			</Filter>
			<Filter
				Name="utilities"
				>
				<File
					RelativePath="..\utilities\xlutilities.cpp"
					>
				</File>
				<File
					RelativePath="..\utilities\xlutilities.hpp"
					>
				</File>
			</Filter>
		</Filter>
	</Files>
	<Globals>
	</Globals>
</VisualStudioProject>
<|MERGE_RESOLUTION|>--- conflicted
+++ resolved
@@ -1,743 +1,727 @@
-<?xml version="1.0" encoding="Windows-1252"?>
-<VisualStudioProject
-	ProjectType="Visual C++"
-	Version="8.00"
-	Name="ohxllib"
-	ProjectGUID="{66021664-4359-442C-ACC7-7C82F51C9D5A}"
-	>
-	<Platforms>
-		<Platform
-			Name="Win32"
-		/>
-	</Platforms>
-	<ToolFiles>
-	</ToolFiles>
-	<Configurations>
-		<Configuration
-			Name="Debug|Win32"
-			OutputDirectory="..\..\build\vc80\ohxllib\$(ConfigurationName)"
-			IntermediateDirectory="..\..\build\vc80\ohxllib\$(ConfigurationName)"
-			ConfigurationType="4"
-			InheritedPropertySheets="$(VCInstallDir)VCProjectDefaults\UpgradeFromVC60.vsprops"
-			UseOfMFC="0"
-			ATLMinimizesCRunTimeLibraryUsage="false"
-			CharacterSet="2"
-			>
-			<Tool
-				Name="VCPreBuildEventTool"
-			/>
-			<Tool
-				Name="VCCustomBuildTool"
-			/>
-			<Tool
-				Name="VCXMLDataGeneratorTool"
-			/>
-			<Tool
-				Name="VCWebServiceProxyGeneratorTool"
-			/>
-			<Tool
-				Name="VCMIDLTool"
-			/>
-			<Tool
-				Name="VCCLCompilerTool"
-				Optimization="0"
-				AdditionalIncludeDirectories="..\..;..\..\..\log4cxx\src\main\include\log4cxx\win32;..\..\..\log4cxx\src\main\include"
-				PreprocessorDefinitions="_DEBUG;_LIB;XLL_STATIC;WIN32;LOG4CXX_STATIC"
-				MinimalRebuild="true"
-				BasicRuntimeChecks="3"
-				RuntimeLibrary="3"
-				RuntimeTypeInfo="true"
-				PrecompiledHeaderFile="..\..\build\vc80\ohxllib\$(ConfigurationName)/ohxllib.pch"
-				AssemblerListingLocation="..\..\build\vc80\ohxllib\$(ConfigurationName)/"
-				ObjectFile="..\..\build\vc80\ohxllib\$(ConfigurationName)/"
-				ProgramDataBaseFileName="..\..\build\vc80\ohxllib\$(ConfigurationName)/"
-				WarningLevel="3"
-				SuppressStartupBanner="true"
-				DebugInformationFormat="4"
-				DisableSpecificWarnings="4819"
-			/>
-			<Tool
-				Name="VCManagedResourceCompilerTool"
-			/>
-			<Tool
-				Name="VCResourceCompilerTool"
-				PreprocessorDefinitions="_DEBUG"
-				Culture="2057"
-			/>
-			<Tool
-				Name="VCPreLinkEventTool"
-			/>
-			<Tool
-				Name="VCLibrarianTool"
-<<<<<<< HEAD
-				OutputFile="..\..\lib\ObjectHandler-xllib-vc80-mt-gd-1_4_0.lib"
-=======
-				OutputFile="..\..\lib\ObjectHandler-xllib-vc80-mt-gd-1_5_0.lib"
->>>>>>> b0fa8849
-				SuppressStartupBanner="true"
-			/>
-			<Tool
-				Name="VCALinkTool"
-			/>
-			<Tool
-				Name="VCXDCMakeTool"
-			/>
-			<Tool
-				Name="VCBscMakeTool"
-				SuppressStartupBanner="true"
-				OutputFile="..\..\build\vc80\ohxllib\$(ConfigurationName)/ohxllib.bsc"
-			/>
-			<Tool
-				Name="VCFxCopTool"
-			/>
-			<Tool
-				Name="VCPostBuildEventTool"
-			/>
-		</Configuration>
-		<Configuration
-			Name="Release (static runtime)|Win32"
-			OutputDirectory="..\..\build\vc80\ohxllib\$(ConfigurationName)"
-			IntermediateDirectory="..\..\build\vc80\ohxllib\$(ConfigurationName)"
-			ConfigurationType="4"
-			InheritedPropertySheets="$(VCInstallDir)VCProjectDefaults\UpgradeFromVC60.vsprops"
-			UseOfMFC="0"
-			ATLMinimizesCRunTimeLibraryUsage="false"
-			CharacterSet="2"
-			>
-			<Tool
-				Name="VCPreBuildEventTool"
-			/>
-			<Tool
-				Name="VCCustomBuildTool"
-			/>
-			<Tool
-				Name="VCXMLDataGeneratorTool"
-			/>
-			<Tool
-				Name="VCWebServiceProxyGeneratorTool"
-			/>
-			<Tool
-				Name="VCMIDLTool"
-			/>
-			<Tool
-				Name="VCCLCompilerTool"
-				Optimization="2"
-				InlineFunctionExpansion="1"
-				AdditionalIncludeDirectories="..\..;..\..\..\log4cxx\src\main\include\log4cxx\win32;..\..\..\log4cxx\src\main\include"
-				PreprocessorDefinitions="NDEBUG;_LIB;XLL_STATIC;WIN32;LOG4CXX_STATIC"
-				StringPooling="true"
-				RuntimeLibrary="0"
-				EnableFunctionLevelLinking="true"
-				RuntimeTypeInfo="true"
-				PrecompiledHeaderFile="..\..\build\vc80\ohxllib\$(ConfigurationName)/ohxllib.pch"
-				AssemblerListingLocation="..\..\build\vc80\ohxllib\$(ConfigurationName)/"
-				ObjectFile="..\..\build\vc80\ohxllib\$(ConfigurationName)/"
-				ProgramDataBaseFileName="..\..\build\vc80\ohxllib\$(ConfigurationName)/"
-				WarningLevel="3"
-				SuppressStartupBanner="true"
-				DisableSpecificWarnings="4819"
-			/>
-			<Tool
-				Name="VCManagedResourceCompilerTool"
-			/>
-			<Tool
-				Name="VCResourceCompilerTool"
-				PreprocessorDefinitions="NDEBUG"
-				Culture="2057"
-			/>
-			<Tool
-				Name="VCPreLinkEventTool"
-			/>
-			<Tool
-				Name="VCLibrarianTool"
-<<<<<<< HEAD
-				OutputFile="..\..\lib\ObjectHandler-xllib-vc80-mt-s-1_4_0.lib"
-=======
-				OutputFile="..\..\lib\ObjectHandler-xllib-vc80-mt-s-1_5_0.lib"
->>>>>>> b0fa8849
-				SuppressStartupBanner="true"
-			/>
-			<Tool
-				Name="VCALinkTool"
-			/>
-			<Tool
-				Name="VCXDCMakeTool"
-			/>
-			<Tool
-				Name="VCBscMakeTool"
-				SuppressStartupBanner="true"
-				OutputFile="..\..\build\vc80\ohxllib\$(ConfigurationName)/ohxllib.bsc"
-			/>
-			<Tool
-				Name="VCFxCopTool"
-			/>
-			<Tool
-				Name="VCPostBuildEventTool"
-			/>
-		</Configuration>
-		<Configuration
-			Name="Release|Win32"
-			OutputDirectory="..\..\build\vc80\ohxllib\$(ConfigurationName)"
-			IntermediateDirectory="..\..\build\vc80\ohxllib\$(ConfigurationName)"
-			ConfigurationType="4"
-			InheritedPropertySheets="$(VCInstallDir)VCProjectDefaults\UpgradeFromVC60.vsprops"
-			UseOfMFC="0"
-			ATLMinimizesCRunTimeLibraryUsage="false"
-			CharacterSet="2"
-			>
-			<Tool
-				Name="VCPreBuildEventTool"
-			/>
-			<Tool
-				Name="VCCustomBuildTool"
-			/>
-			<Tool
-				Name="VCXMLDataGeneratorTool"
-			/>
-			<Tool
-				Name="VCWebServiceProxyGeneratorTool"
-			/>
-			<Tool
-				Name="VCMIDLTool"
-			/>
-			<Tool
-				Name="VCCLCompilerTool"
-				Optimization="2"
-				InlineFunctionExpansion="1"
-				AdditionalIncludeDirectories="..\..;..\..\..\log4cxx\src\main\include\log4cxx\win32;..\..\..\log4cxx\src\main\include"
-				PreprocessorDefinitions="NDEBUG;_LIB;XLL_STATIC;WIN32;LOG4CXX_STATIC"
-				StringPooling="true"
-				RuntimeLibrary="2"
-				EnableFunctionLevelLinking="true"
-				RuntimeTypeInfo="true"
-				PrecompiledHeaderFile="..\..\build\vc80\ohxllib\$(ConfigurationName)/ohxllib.pch"
-				AssemblerListingLocation="..\..\build\vc80\ohxllib\$(ConfigurationName)/"
-				ObjectFile="..\..\build\vc80\ohxllib\$(ConfigurationName)/"
-				ProgramDataBaseFileName="..\..\build\vc80\ohxllib\$(ConfigurationName)/"
-				WarningLevel="3"
-				SuppressStartupBanner="true"
-				DisableSpecificWarnings="4819"
-			/>
-			<Tool
-				Name="VCManagedResourceCompilerTool"
-			/>
-			<Tool
-				Name="VCResourceCompilerTool"
-				PreprocessorDefinitions="NDEBUG"
-				Culture="2057"
-			/>
-			<Tool
-				Name="VCPreLinkEventTool"
-			/>
-			<Tool
-				Name="VCLibrarianTool"
-<<<<<<< HEAD
-				OutputFile="..\..\lib\ObjectHandler-xllib-vc80-mt-1_4_0.lib"
-=======
-				OutputFile="..\..\lib\ObjectHandler-xllib-vc80-mt-1_5_0.lib"
->>>>>>> b0fa8849
-				SuppressStartupBanner="true"
-			/>
-			<Tool
-				Name="VCALinkTool"
-			/>
-			<Tool
-				Name="VCXDCMakeTool"
-			/>
-			<Tool
-				Name="VCBscMakeTool"
-				SuppressStartupBanner="true"
-				OutputFile="..\..\build\vc80\ohxllib\$(ConfigurationName)/ohxllib.bsc"
-			/>
-			<Tool
-				Name="VCFxCopTool"
-			/>
-			<Tool
-				Name="VCPostBuildEventTool"
-			/>
-		</Configuration>
-		<Configuration
-			Name="Debug (static runtime)|Win32"
-			OutputDirectory="..\..\build\vc80\ohxllib\$(ConfigurationName)"
-			IntermediateDirectory="..\..\build\vc80\ohxllib\$(ConfigurationName)"
-			ConfigurationType="4"
-			InheritedPropertySheets="$(VCInstallDir)VCProjectDefaults\UpgradeFromVC60.vsprops"
-			UseOfMFC="0"
-			ATLMinimizesCRunTimeLibraryUsage="false"
-			CharacterSet="2"
-			>
-			<Tool
-				Name="VCPreBuildEventTool"
-			/>
-			<Tool
-				Name="VCCustomBuildTool"
-			/>
-			<Tool
-				Name="VCXMLDataGeneratorTool"
-			/>
-			<Tool
-				Name="VCWebServiceProxyGeneratorTool"
-			/>
-			<Tool
-				Name="VCMIDLTool"
-			/>
-			<Tool
-				Name="VCCLCompilerTool"
-				Optimization="0"
-				AdditionalIncludeDirectories="..\..;..\..\..\log4cxx\src\main\include\log4cxx\win32;..\..\..\log4cxx\src\main\include"
-				PreprocessorDefinitions="_DEBUG;_LIB;XLL_STATIC;WIN32;LOG4CXX_STATIC"
-				MinimalRebuild="true"
-				BasicRuntimeChecks="3"
-				RuntimeLibrary="1"
-				RuntimeTypeInfo="true"
-				PrecompiledHeaderFile="..\..\build\vc80\ohxllib\$(ConfigurationName)/ohxllib.pch"
-				AssemblerListingLocation="..\..\build\vc80\ohxllib\$(ConfigurationName)/"
-				ObjectFile="..\..\build\vc80\ohxllib\$(ConfigurationName)/"
-				ProgramDataBaseFileName="..\..\build\vc80\ohxllib\$(ConfigurationName)/"
-				WarningLevel="3"
-				SuppressStartupBanner="true"
-				DebugInformationFormat="4"
-				DisableSpecificWarnings="4819"
-			/>
-			<Tool
-				Name="VCManagedResourceCompilerTool"
-			/>
-			<Tool
-				Name="VCResourceCompilerTool"
-				PreprocessorDefinitions="_DEBUG"
-				Culture="2057"
-			/>
-			<Tool
-				Name="VCPreLinkEventTool"
-			/>
-			<Tool
-				Name="VCLibrarianTool"
-<<<<<<< HEAD
-				OutputFile="..\..\lib\ObjectHandler-xllib-vc80-mt-sgd-1_4_0.lib"
-=======
-				OutputFile="..\..\lib\ObjectHandler-xllib-vc80-mt-sgd-1_5_0.lib"
->>>>>>> b0fa8849
-				SuppressStartupBanner="true"
-			/>
-			<Tool
-				Name="VCALinkTool"
-			/>
-			<Tool
-				Name="VCXDCMakeTool"
-			/>
-			<Tool
-				Name="VCBscMakeTool"
-				SuppressStartupBanner="true"
-				OutputFile="..\..\build\vc80\ohxllib\$(ConfigurationName)/ohxllib.bsc"
-			/>
-			<Tool
-				Name="VCFxCopTool"
-			/>
-			<Tool
-				Name="VCPostBuildEventTool"
-			/>
-		</Configuration>
-	</Configurations>
-	<References>
-	</References>
-	<Files>
-		<Filter
-			Name="oh"
-			>
-			<Filter
-				Name="Classes"
-				>
-				<File
-					RelativePath="..\..\oh\exception.hpp"
-					>
-				</File>
-				<File
-					RelativePath="..\..\oh\group.hpp"
-					>
-				</File>
-				<File
-					RelativePath="..\..\oh\iless.hpp"
-					>
-				</File>
-				<File
-					RelativePath="..\..\oh\libraryobject.hpp"
-					>
-				</File>
-				<File
-					RelativePath="..\..\oh\object.hpp"
-					>
-				</File>
-				<File
-					RelativePath="..\..\oh\objecthandler.hpp"
-					>
-				</File>
-				<File
-					RelativePath="..\..\oh\objectwrapper.hpp"
-					>
-				</File>
-				<File
-					RelativePath="..\..\oh\observable.hpp"
-					>
-				</File>
-				<File
-					RelativePath="..\..\oh\ohdefines.hpp"
-					>
-				</File>
-				<File
-					RelativePath="..\..\oh\processor.cpp"
-					>
-				</File>
-				<File
-					RelativePath="..\..\oh\processor.hpp"
-					>
-				</File>
-				<File
-					RelativePath="..\..\oh\property.hpp"
-					>
-				</File>
-				<File
-					RelativePath="..\..\oh\range.hpp"
-					>
-				</File>
-				<File
-					RelativePath="..\..\oh\repository.cpp"
-					>
-				</File>
-				<File
-					RelativePath="..\..\oh\repository.hpp"
-					>
-				</File>
-				<File
-					RelativePath="..\..\oh\serializationfactory.cpp"
-					>
-				</File>
-				<File
-					RelativePath="..\..\oh\serializationfactory.hpp"
-					>
-				</File>
-				<File
-					RelativePath="..\..\oh\singleton.hpp"
-					>
-				</File>
-				<File
-					RelativePath="..\..\oh\valueobject.hpp"
-					>
-				</File>
-			</Filter>
-			<Filter
-				Name="utilities"
-				>
-				<File
-					RelativePath="..\..\oh\auto_link.hpp"
-					>
-				</File>
-				<File
-					RelativePath="..\..\oh\logger.cpp"
-					>
-				</File>
-				<File
-					RelativePath="..\..\oh\logger.hpp"
-					>
-				</File>
-				<File
-					RelativePath="..\..\oh\utilities.cpp"
-					>
-				</File>
-				<File
-					RelativePath="..\..\oh\utilities.hpp"
-					>
-				</File>
-			</Filter>
-			<Filter
-				Name="conversions"
-				>
-				<File
-					RelativePath="..\..\oh\conversions\coerce.hpp"
-					>
-				</File>
-				<File
-					RelativePath="..\..\oh\conversions\convert2.hpp"
-					>
-				</File>
-				<File
-					RelativePath="..\..\oh\conversions\getobjectvector.hpp"
-					>
-				</File>
-			</Filter>
-			<Filter
-				Name="enumerations"
-				>
-				<File
-					RelativePath="..\..\oh\enumerations\enumregistry.cpp"
-					>
-				</File>
-				<File
-					RelativePath="..\..\oh\enumerations\enumregistry.hpp"
-					>
-				</File>
-				<File
-					RelativePath="..\..\oh\enumerations\registry.hpp"
-					>
-				</File>
-				<File
-					RelativePath="..\..\oh\enumerations\typefactory.hpp"
-					>
-				</File>
-			</Filter>
-			<Filter
-				Name="valueobjects"
-				>
-				<File
-					RelativePath="..\..\oh\valueobjects\vo_all.hpp"
-					>
-				</File>
-				<File
-					RelativePath="..\..\oh\valueobjects\vo_group.hpp"
-					>
-				</File>
-				<File
-					RelativePath="..\..\oh\valueobjects\vo_range.hpp"
-					>
-				</File>
-			</Filter>
-		</Filter>
-		<Filter
-			Name="xl"
-			>
-			<Filter
-				Name="conversions"
-				>
-				<File
-					RelativePath="..\conversions\all.hpp"
-					>
-				</File>
-				<File
-					RelativePath="..\conversions\matrixtooper.hpp"
-					>
-				</File>
-				<File
-					RelativePath="..\conversions\opertomatrix.hpp"
-					>
-				</File>
-				<File
-					RelativePath="..\conversions\opertovector.hpp"
-					>
-				</File>
-				<File
-					RelativePath="..\conversions\scalartooper.cpp"
-					>
-				</File>
-				<File
-					RelativePath="..\conversions\scalartooper.hpp"
-					>
-				</File>
-				<File
-					RelativePath="..\conversions\validations.cpp"
-					>
-				</File>
-				<File
-					RelativePath="..\conversions\validations.hpp"
-					>
-				</File>
-				<File
-					RelativePath="..\conversions\vectortooper.hpp"
-					>
-				</File>
-			</Filter>
-			<Filter
-				Name="functions"
-				>
-				<File
-					RelativePath="..\functions\enumerations.cpp"
-					>
-				</File>
-				<File
-					RelativePath="..\functions\export.hpp"
-					>
-				</File>
-				<File
-					RelativePath="..\functions\functioncount.hpp"
-					>
-				</File>
-				<File
-					RelativePath="..\functions\garbagecollection.cpp"
-					>
-				</File>
-				<File
-					RelativePath="..\functions\group.cpp"
-					>
-				</File>
-				<File
-					RelativePath="..\functions\logging.cpp"
-					>
-				</File>
-				<File
-					RelativePath="..\functions\manual.cpp"
-					>
-				</File>
-				<File
-					RelativePath="..\functions\objects.cpp"
-					>
-				</File>
-				<File
-					RelativePath="..\functions\ohutils.cpp"
-					>
-				</File>
-				<File
-					RelativePath="..\functions\range.cpp"
-					>
-				</File>
-				<File
-					RelativePath="..\functions\serialization.cpp"
-					>
-				</File>
-				<File
-					RelativePath="..\functions\valueobjects.cpp"
-					>
-				</File>
-			</Filter>
-			<Filter
-				Name="register"
-				>
-				<File
-					RelativePath="..\register\register_all.cpp"
-					>
-				</File>
-				<File
-					RelativePath="..\register\register_all.hpp"
-					>
-				</File>
-				<File
-					RelativePath="..\register\register_enumerations.cpp"
-					>
-				</File>
-				<File
-					RelativePath="..\register\register_garbagecollection.cpp"
-					>
-				</File>
-				<File
-					RelativePath="..\register\register_group.cpp"
-					>
-				</File>
-				<File
-					RelativePath="..\register\register_logging.cpp"
-					>
-				</File>
-				<File
-					RelativePath="..\register\register_objects.cpp"
-					>
-				</File>
-				<File
-					RelativePath="..\register\register_ohutils.cpp"
-					>
-				</File>
-				<File
-					RelativePath="..\register\register_range.cpp"
-					>
-				</File>
-				<File
-					RelativePath="..\register\register_serialization.cpp"
-					>
-				</File>
-				<File
-					RelativePath="..\register\register_valueobjects.cpp"
-					>
-				</File>
-			</Filter>
-			<Filter
-				Name="Classes"
-				>
-				<File
-					RelativePath="..\callingrange.cpp"
-					>
-				</File>
-				<File
-					RelativePath="..\callingrange.hpp"
-					>
-				</File>
-				<File
-					RelativePath="..\configuration.cpp"
-					>
-				</File>
-				<File
-					RelativePath="..\configuration.hpp"
-					>
-				</File>
-				<File
-					RelativePath="..\convert_oper.cpp"
-					>
-				</File>
-				<File
-					RelativePath="..\convert_oper.hpp"
-					>
-				</File>
-				<File
-					RelativePath="..\functioncall.cpp"
-					>
-				</File>
-				<File
-					RelativePath="..\functioncall.hpp"
-					>
-				</File>
-				<File
-					RelativePath="..\objecthandlerxl.hpp"
-					>
-				</File>
-				<File
-					RelativePath="..\objectwrapperxl.cpp"
-					>
-				</File>
-				<File
-					RelativePath="..\objectwrapperxl.hpp"
-					>
-				</File>
-				<File
-					RelativePath="..\ohxldefines.hpp"
-					>
-				</File>
-				<File
-					RelativePath="..\rangereference.cpp"
-					>
-				</File>
-				<File
-					RelativePath="..\rangereference.hpp"
-					>
-				</File>
-				<File
-					RelativePath="..\repositoryxl.cpp"
-					>
-				</File>
-				<File
-					RelativePath="..\repositoryxl.hpp"
-					>
-				</File>
-				<File
-					RelativePath="..\xloper.hpp"
-					>
-				</File>
-			</Filter>
-			<Filter
-				Name="loop"
-				>
-				<File
-					RelativePath="..\loop.hpp"
-					>
-				</File>
-			</Filter>
-			<Filter
-				Name="utilities"
-				>
-				<File
-					RelativePath="..\utilities\xlutilities.cpp"
-					>
-				</File>
-				<File
-					RelativePath="..\utilities\xlutilities.hpp"
-					>
-				</File>
-			</Filter>
-		</Filter>
-	</Files>
-	<Globals>
-	</Globals>
-</VisualStudioProject>
+<?xml version="1.0" encoding="Windows-1252"?>
+<VisualStudioProject
+	ProjectType="Visual C++"
+	Version="8.00"
+	Name="ohxllib"
+	ProjectGUID="{66021664-4359-442C-ACC7-7C82F51C9D5A}"
+	>
+	<Platforms>
+		<Platform
+			Name="Win32"
+		/>
+	</Platforms>
+	<ToolFiles>
+	</ToolFiles>
+	<Configurations>
+		<Configuration
+			Name="Debug|Win32"
+			OutputDirectory="..\..\build\vc80\ohxllib\$(ConfigurationName)"
+			IntermediateDirectory="..\..\build\vc80\ohxllib\$(ConfigurationName)"
+			ConfigurationType="4"
+			InheritedPropertySheets="$(VCInstallDir)VCProjectDefaults\UpgradeFromVC60.vsprops"
+			UseOfMFC="0"
+			ATLMinimizesCRunTimeLibraryUsage="false"
+			CharacterSet="2"
+			>
+			<Tool
+				Name="VCPreBuildEventTool"
+			/>
+			<Tool
+				Name="VCCustomBuildTool"
+			/>
+			<Tool
+				Name="VCXMLDataGeneratorTool"
+			/>
+			<Tool
+				Name="VCWebServiceProxyGeneratorTool"
+			/>
+			<Tool
+				Name="VCMIDLTool"
+			/>
+			<Tool
+				Name="VCCLCompilerTool"
+				Optimization="0"
+				AdditionalIncludeDirectories="..\..;..\..\..\log4cxx\src\main\include\log4cxx\win32;..\..\..\log4cxx\src\main\include"
+				PreprocessorDefinitions="_DEBUG;_LIB;XLL_STATIC;WIN32;LOG4CXX_STATIC"
+				MinimalRebuild="true"
+				BasicRuntimeChecks="3"
+				RuntimeLibrary="3"
+				RuntimeTypeInfo="true"
+				PrecompiledHeaderFile="..\..\build\vc80\ohxllib\$(ConfigurationName)/ohxllib.pch"
+				AssemblerListingLocation="..\..\build\vc80\ohxllib\$(ConfigurationName)/"
+				ObjectFile="..\..\build\vc80\ohxllib\$(ConfigurationName)/"
+				ProgramDataBaseFileName="..\..\build\vc80\ohxllib\$(ConfigurationName)/"
+				WarningLevel="3"
+				SuppressStartupBanner="true"
+				DebugInformationFormat="4"
+				DisableSpecificWarnings="4819"
+			/>
+			<Tool
+				Name="VCManagedResourceCompilerTool"
+			/>
+			<Tool
+				Name="VCResourceCompilerTool"
+				PreprocessorDefinitions="_DEBUG"
+				Culture="2057"
+			/>
+			<Tool
+				Name="VCPreLinkEventTool"
+			/>
+			<Tool
+				Name="VCLibrarianTool"
+				OutputFile="..\..\lib\ObjectHandler-xllib-vc80-mt-gd-1_5_0.lib"
+				SuppressStartupBanner="true"
+			/>
+			<Tool
+				Name="VCALinkTool"
+			/>
+			<Tool
+				Name="VCXDCMakeTool"
+			/>
+			<Tool
+				Name="VCBscMakeTool"
+				SuppressStartupBanner="true"
+				OutputFile="..\..\build\vc80\ohxllib\$(ConfigurationName)/ohxllib.bsc"
+			/>
+			<Tool
+				Name="VCFxCopTool"
+			/>
+			<Tool
+				Name="VCPostBuildEventTool"
+			/>
+		</Configuration>
+		<Configuration
+			Name="Release (static runtime)|Win32"
+			OutputDirectory="..\..\build\vc80\ohxllib\$(ConfigurationName)"
+			IntermediateDirectory="..\..\build\vc80\ohxllib\$(ConfigurationName)"
+			ConfigurationType="4"
+			InheritedPropertySheets="$(VCInstallDir)VCProjectDefaults\UpgradeFromVC60.vsprops"
+			UseOfMFC="0"
+			ATLMinimizesCRunTimeLibraryUsage="false"
+			CharacterSet="2"
+			>
+			<Tool
+				Name="VCPreBuildEventTool"
+			/>
+			<Tool
+				Name="VCCustomBuildTool"
+			/>
+			<Tool
+				Name="VCXMLDataGeneratorTool"
+			/>
+			<Tool
+				Name="VCWebServiceProxyGeneratorTool"
+			/>
+			<Tool
+				Name="VCMIDLTool"
+			/>
+			<Tool
+				Name="VCCLCompilerTool"
+				Optimization="2"
+				InlineFunctionExpansion="1"
+				AdditionalIncludeDirectories="..\..;..\..\..\log4cxx\src\main\include\log4cxx\win32;..\..\..\log4cxx\src\main\include"
+				PreprocessorDefinitions="NDEBUG;_LIB;XLL_STATIC;WIN32;LOG4CXX_STATIC"
+				StringPooling="true"
+				RuntimeLibrary="0"
+				EnableFunctionLevelLinking="true"
+				RuntimeTypeInfo="true"
+				PrecompiledHeaderFile="..\..\build\vc80\ohxllib\$(ConfigurationName)/ohxllib.pch"
+				AssemblerListingLocation="..\..\build\vc80\ohxllib\$(ConfigurationName)/"
+				ObjectFile="..\..\build\vc80\ohxllib\$(ConfigurationName)/"
+				ProgramDataBaseFileName="..\..\build\vc80\ohxllib\$(ConfigurationName)/"
+				WarningLevel="3"
+				SuppressStartupBanner="true"
+				DisableSpecificWarnings="4819"
+			/>
+			<Tool
+				Name="VCManagedResourceCompilerTool"
+			/>
+			<Tool
+				Name="VCResourceCompilerTool"
+				PreprocessorDefinitions="NDEBUG"
+				Culture="2057"
+			/>
+			<Tool
+				Name="VCPreLinkEventTool"
+			/>
+			<Tool
+				Name="VCLibrarianTool"
+				OutputFile="..\..\lib\ObjectHandler-xllib-vc80-mt-s-1_5_0.lib"
+				SuppressStartupBanner="true"
+			/>
+			<Tool
+				Name="VCALinkTool"
+			/>
+			<Tool
+				Name="VCXDCMakeTool"
+			/>
+			<Tool
+				Name="VCBscMakeTool"
+				SuppressStartupBanner="true"
+				OutputFile="..\..\build\vc80\ohxllib\$(ConfigurationName)/ohxllib.bsc"
+			/>
+			<Tool
+				Name="VCFxCopTool"
+			/>
+			<Tool
+				Name="VCPostBuildEventTool"
+			/>
+		</Configuration>
+		<Configuration
+			Name="Release|Win32"
+			OutputDirectory="..\..\build\vc80\ohxllib\$(ConfigurationName)"
+			IntermediateDirectory="..\..\build\vc80\ohxllib\$(ConfigurationName)"
+			ConfigurationType="4"
+			InheritedPropertySheets="$(VCInstallDir)VCProjectDefaults\UpgradeFromVC60.vsprops"
+			UseOfMFC="0"
+			ATLMinimizesCRunTimeLibraryUsage="false"
+			CharacterSet="2"
+			>
+			<Tool
+				Name="VCPreBuildEventTool"
+			/>
+			<Tool
+				Name="VCCustomBuildTool"
+			/>
+			<Tool
+				Name="VCXMLDataGeneratorTool"
+			/>
+			<Tool
+				Name="VCWebServiceProxyGeneratorTool"
+			/>
+			<Tool
+				Name="VCMIDLTool"
+			/>
+			<Tool
+				Name="VCCLCompilerTool"
+				Optimization="2"
+				InlineFunctionExpansion="1"
+				AdditionalIncludeDirectories="..\..;..\..\..\log4cxx\src\main\include\log4cxx\win32;..\..\..\log4cxx\src\main\include"
+				PreprocessorDefinitions="NDEBUG;_LIB;XLL_STATIC;WIN32;LOG4CXX_STATIC"
+				StringPooling="true"
+				RuntimeLibrary="2"
+				EnableFunctionLevelLinking="true"
+				RuntimeTypeInfo="true"
+				PrecompiledHeaderFile="..\..\build\vc80\ohxllib\$(ConfigurationName)/ohxllib.pch"
+				AssemblerListingLocation="..\..\build\vc80\ohxllib\$(ConfigurationName)/"
+				ObjectFile="..\..\build\vc80\ohxllib\$(ConfigurationName)/"
+				ProgramDataBaseFileName="..\..\build\vc80\ohxllib\$(ConfigurationName)/"
+				WarningLevel="3"
+				SuppressStartupBanner="true"
+				DisableSpecificWarnings="4819"
+			/>
+			<Tool
+				Name="VCManagedResourceCompilerTool"
+			/>
+			<Tool
+				Name="VCResourceCompilerTool"
+				PreprocessorDefinitions="NDEBUG"
+				Culture="2057"
+			/>
+			<Tool
+				Name="VCPreLinkEventTool"
+			/>
+			<Tool
+				Name="VCLibrarianTool"
+				OutputFile="..\..\lib\ObjectHandler-xllib-vc80-mt-1_5_0.lib"
+				SuppressStartupBanner="true"
+			/>
+			<Tool
+				Name="VCALinkTool"
+			/>
+			<Tool
+				Name="VCXDCMakeTool"
+			/>
+			<Tool
+				Name="VCBscMakeTool"
+				SuppressStartupBanner="true"
+				OutputFile="..\..\build\vc80\ohxllib\$(ConfigurationName)/ohxllib.bsc"
+			/>
+			<Tool
+				Name="VCFxCopTool"
+			/>
+			<Tool
+				Name="VCPostBuildEventTool"
+			/>
+		</Configuration>
+		<Configuration
+			Name="Debug (static runtime)|Win32"
+			OutputDirectory="..\..\build\vc80\ohxllib\$(ConfigurationName)"
+			IntermediateDirectory="..\..\build\vc80\ohxllib\$(ConfigurationName)"
+			ConfigurationType="4"
+			InheritedPropertySheets="$(VCInstallDir)VCProjectDefaults\UpgradeFromVC60.vsprops"
+			UseOfMFC="0"
+			ATLMinimizesCRunTimeLibraryUsage="false"
+			CharacterSet="2"
+			>
+			<Tool
+				Name="VCPreBuildEventTool"
+			/>
+			<Tool
+				Name="VCCustomBuildTool"
+			/>
+			<Tool
+				Name="VCXMLDataGeneratorTool"
+			/>
+			<Tool
+				Name="VCWebServiceProxyGeneratorTool"
+			/>
+			<Tool
+				Name="VCMIDLTool"
+			/>
+			<Tool
+				Name="VCCLCompilerTool"
+				Optimization="0"
+				AdditionalIncludeDirectories="..\..;..\..\..\log4cxx\src\main\include\log4cxx\win32;..\..\..\log4cxx\src\main\include"
+				PreprocessorDefinitions="_DEBUG;_LIB;XLL_STATIC;WIN32;LOG4CXX_STATIC"
+				MinimalRebuild="true"
+				BasicRuntimeChecks="3"
+				RuntimeLibrary="1"
+				RuntimeTypeInfo="true"
+				PrecompiledHeaderFile="..\..\build\vc80\ohxllib\$(ConfigurationName)/ohxllib.pch"
+				AssemblerListingLocation="..\..\build\vc80\ohxllib\$(ConfigurationName)/"
+				ObjectFile="..\..\build\vc80\ohxllib\$(ConfigurationName)/"
+				ProgramDataBaseFileName="..\..\build\vc80\ohxllib\$(ConfigurationName)/"
+				WarningLevel="3"
+				SuppressStartupBanner="true"
+				DebugInformationFormat="4"
+				DisableSpecificWarnings="4819"
+			/>
+			<Tool
+				Name="VCManagedResourceCompilerTool"
+			/>
+			<Tool
+				Name="VCResourceCompilerTool"
+				PreprocessorDefinitions="_DEBUG"
+				Culture="2057"
+			/>
+			<Tool
+				Name="VCPreLinkEventTool"
+			/>
+			<Tool
+				Name="VCLibrarianTool"
+				OutputFile="..\..\lib\ObjectHandler-xllib-vc80-mt-sgd-1_5_0.lib"
+				SuppressStartupBanner="true"
+			/>
+			<Tool
+				Name="VCALinkTool"
+			/>
+			<Tool
+				Name="VCXDCMakeTool"
+			/>
+			<Tool
+				Name="VCBscMakeTool"
+				SuppressStartupBanner="true"
+				OutputFile="..\..\build\vc80\ohxllib\$(ConfigurationName)/ohxllib.bsc"
+			/>
+			<Tool
+				Name="VCFxCopTool"
+			/>
+			<Tool
+				Name="VCPostBuildEventTool"
+			/>
+		</Configuration>
+	</Configurations>
+	<References>
+	</References>
+	<Files>
+		<Filter
+			Name="oh"
+			>
+			<Filter
+				Name="Classes"
+				>
+				<File
+					RelativePath="..\..\oh\exception.hpp"
+					>
+				</File>
+				<File
+					RelativePath="..\..\oh\group.hpp"
+					>
+				</File>
+				<File
+					RelativePath="..\..\oh\iless.hpp"
+					>
+				</File>
+				<File
+					RelativePath="..\..\oh\libraryobject.hpp"
+					>
+				</File>
+				<File
+					RelativePath="..\..\oh\object.hpp"
+					>
+				</File>
+				<File
+					RelativePath="..\..\oh\objecthandler.hpp"
+					>
+				</File>
+				<File
+					RelativePath="..\..\oh\objectwrapper.hpp"
+					>
+				</File>
+				<File
+					RelativePath="..\..\oh\observable.hpp"
+					>
+				</File>
+				<File
+					RelativePath="..\..\oh\ohdefines.hpp"
+					>
+				</File>
+				<File
+					RelativePath="..\..\oh\processor.cpp"
+					>
+				</File>
+				<File
+					RelativePath="..\..\oh\processor.hpp"
+					>
+				</File>
+				<File
+					RelativePath="..\..\oh\property.hpp"
+					>
+				</File>
+				<File
+					RelativePath="..\..\oh\range.hpp"
+					>
+				</File>
+				<File
+					RelativePath="..\..\oh\repository.cpp"
+					>
+				</File>
+				<File
+					RelativePath="..\..\oh\repository.hpp"
+					>
+				</File>
+				<File
+					RelativePath="..\..\oh\serializationfactory.cpp"
+					>
+				</File>
+				<File
+					RelativePath="..\..\oh\serializationfactory.hpp"
+					>
+				</File>
+				<File
+					RelativePath="..\..\oh\singleton.hpp"
+					>
+				</File>
+				<File
+					RelativePath="..\..\oh\valueobject.hpp"
+					>
+				</File>
+			</Filter>
+			<Filter
+				Name="utilities"
+				>
+				<File
+					RelativePath="..\..\oh\auto_link.hpp"
+					>
+				</File>
+				<File
+					RelativePath="..\..\oh\logger.cpp"
+					>
+				</File>
+				<File
+					RelativePath="..\..\oh\logger.hpp"
+					>
+				</File>
+				<File
+					RelativePath="..\..\oh\utilities.cpp"
+					>
+				</File>
+				<File
+					RelativePath="..\..\oh\utilities.hpp"
+					>
+				</File>
+			</Filter>
+			<Filter
+				Name="conversions"
+				>
+				<File
+					RelativePath="..\..\oh\conversions\coerce.hpp"
+					>
+				</File>
+				<File
+					RelativePath="..\..\oh\conversions\convert2.hpp"
+					>
+				</File>
+				<File
+					RelativePath="..\..\oh\conversions\getobjectvector.hpp"
+					>
+				</File>
+			</Filter>
+			<Filter
+				Name="enumerations"
+				>
+				<File
+					RelativePath="..\..\oh\enumerations\enumregistry.cpp"
+					>
+				</File>
+				<File
+					RelativePath="..\..\oh\enumerations\enumregistry.hpp"
+					>
+				</File>
+				<File
+					RelativePath="..\..\oh\enumerations\registry.hpp"
+					>
+				</File>
+				<File
+					RelativePath="..\..\oh\enumerations\typefactory.hpp"
+					>
+				</File>
+			</Filter>
+			<Filter
+				Name="valueobjects"
+				>
+				<File
+					RelativePath="..\..\oh\valueobjects\vo_all.hpp"
+					>
+				</File>
+				<File
+					RelativePath="..\..\oh\valueobjects\vo_group.hpp"
+					>
+				</File>
+				<File
+					RelativePath="..\..\oh\valueobjects\vo_range.hpp"
+					>
+				</File>
+			</Filter>
+		</Filter>
+		<Filter
+			Name="xl"
+			>
+			<Filter
+				Name="conversions"
+				>
+				<File
+					RelativePath="..\conversions\all.hpp"
+					>
+				</File>
+				<File
+					RelativePath="..\conversions\matrixtooper.hpp"
+					>
+				</File>
+				<File
+					RelativePath="..\conversions\opertomatrix.hpp"
+					>
+				</File>
+				<File
+					RelativePath="..\conversions\opertovector.hpp"
+					>
+				</File>
+				<File
+					RelativePath="..\conversions\scalartooper.cpp"
+					>
+				</File>
+				<File
+					RelativePath="..\conversions\scalartooper.hpp"
+					>
+				</File>
+				<File
+					RelativePath="..\conversions\validations.cpp"
+					>
+				</File>
+				<File
+					RelativePath="..\conversions\validations.hpp"
+					>
+				</File>
+				<File
+					RelativePath="..\conversions\vectortooper.hpp"
+					>
+				</File>
+			</Filter>
+			<Filter
+				Name="functions"
+				>
+				<File
+					RelativePath="..\functions\enumerations.cpp"
+					>
+				</File>
+				<File
+					RelativePath="..\functions\export.hpp"
+					>
+				</File>
+				<File
+					RelativePath="..\functions\functioncount.hpp"
+					>
+				</File>
+				<File
+					RelativePath="..\functions\garbagecollection.cpp"
+					>
+				</File>
+				<File
+					RelativePath="..\functions\group.cpp"
+					>
+				</File>
+				<File
+					RelativePath="..\functions\logging.cpp"
+					>
+				</File>
+				<File
+					RelativePath="..\functions\manual.cpp"
+					>
+				</File>
+				<File
+					RelativePath="..\functions\objects.cpp"
+					>
+				</File>
+				<File
+					RelativePath="..\functions\ohutils.cpp"
+					>
+				</File>
+				<File
+					RelativePath="..\functions\range.cpp"
+					>
+				</File>
+				<File
+					RelativePath="..\functions\serialization.cpp"
+					>
+				</File>
+				<File
+					RelativePath="..\functions\valueobjects.cpp"
+					>
+				</File>
+			</Filter>
+			<Filter
+				Name="register"
+				>
+				<File
+					RelativePath="..\register\register_all.cpp"
+					>
+				</File>
+				<File
+					RelativePath="..\register\register_all.hpp"
+					>
+				</File>
+				<File
+					RelativePath="..\register\register_enumerations.cpp"
+					>
+				</File>
+				<File
+					RelativePath="..\register\register_garbagecollection.cpp"
+					>
+				</File>
+				<File
+					RelativePath="..\register\register_group.cpp"
+					>
+				</File>
+				<File
+					RelativePath="..\register\register_logging.cpp"
+					>
+				</File>
+				<File
+					RelativePath="..\register\register_objects.cpp"
+					>
+				</File>
+				<File
+					RelativePath="..\register\register_ohutils.cpp"
+					>
+				</File>
+				<File
+					RelativePath="..\register\register_range.cpp"
+					>
+				</File>
+				<File
+					RelativePath="..\register\register_serialization.cpp"
+					>
+				</File>
+				<File
+					RelativePath="..\register\register_valueobjects.cpp"
+					>
+				</File>
+			</Filter>
+			<Filter
+				Name="Classes"
+				>
+				<File
+					RelativePath="..\callingrange.cpp"
+					>
+				</File>
+				<File
+					RelativePath="..\callingrange.hpp"
+					>
+				</File>
+				<File
+					RelativePath="..\configuration.cpp"
+					>
+				</File>
+				<File
+					RelativePath="..\configuration.hpp"
+					>
+				</File>
+				<File
+					RelativePath="..\convert_oper.cpp"
+					>
+				</File>
+				<File
+					RelativePath="..\convert_oper.hpp"
+					>
+				</File>
+				<File
+					RelativePath="..\functioncall.cpp"
+					>
+				</File>
+				<File
+					RelativePath="..\functioncall.hpp"
+					>
+				</File>
+				<File
+					RelativePath="..\objecthandlerxl.hpp"
+					>
+				</File>
+				<File
+					RelativePath="..\objectwrapperxl.cpp"
+					>
+				</File>
+				<File
+					RelativePath="..\objectwrapperxl.hpp"
+					>
+				</File>
+				<File
+					RelativePath="..\ohxldefines.hpp"
+					>
+				</File>
+				<File
+					RelativePath="..\rangereference.cpp"
+					>
+				</File>
+				<File
+					RelativePath="..\rangereference.hpp"
+					>
+				</File>
+				<File
+					RelativePath="..\repositoryxl.cpp"
+					>
+				</File>
+				<File
+					RelativePath="..\repositoryxl.hpp"
+					>
+				</File>
+				<File
+					RelativePath="..\xloper.hpp"
+					>
+				</File>
+			</Filter>
+			<Filter
+				Name="loop"
+				>
+				<File
+					RelativePath="..\loop.hpp"
+					>
+				</File>
+			</Filter>
+			<Filter
+				Name="utilities"
+				>
+				<File
+					RelativePath="..\utilities\xlutilities.cpp"
+					>
+				</File>
+				<File
+					RelativePath="..\utilities\xlutilities.hpp"
+					>
+				</File>
+			</Filter>
+		</Filter>
+	</Files>
+	<Globals>
+	</Globals>
+</VisualStudioProject>