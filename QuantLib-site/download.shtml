<!DOCTYPE html PUBLIC "-//W3C//DTD HTML 4.01 Transitional//EN">
<html lang="en">
<head>
<!--#include virtual="qlmeta.inc"-->
<meta name="author" content="Ferdinando Ametrano">
<meta name="copyright" content=
"Ferdinando Ametrano (c) 2000, 2001, 2002, 2003">
<meta name="description" content="QuantLib Download Page">
<link rel="stylesheet" href="./styles/nosplash.css" type="text/css">
<title>QuantLib Download Page</title>
</head>
<body>
<div id="container">
<!--#include virtual="header.inc"-->
<div id="menu">
<!--#include virtual="usermenu.inc"-->
</div>
<div id="content">

<h1 class="center">Download QuantLib</h1>
<<<<<<< HEAD
<p>The latest QuantLib release is version 1.6 (June 23rd, 2015).</p>
=======
<p>The latest QuantLib release is version 1.6.1 (August 3rd, 2015).</p>
>>>>>>> c6bdf0cd
<p>Source packages for <b>all platforms</b> are available from the SourceForge
<a href= "http://sourceforge.net/project/showfiles.php?group_id=12740">download
page</a> in a number of different formats.  Compiling QuantLib requires a
working <a href="http://www.boost.org">Boost</a> installation; Boost 1.39 or
later is needed. Advanced users may want to <a
href="reference/config.html">configure the library</a> with non-default
settings.</p>
<p><b>Debian users</b> can find the latest version of the different QuantLib
packages in the "unstable" (a.k.a. "Sid") distribution; see the <a href=
"http://packages.debian.org/cgi-bin/search_packages.pl?keywords=quantlib&amp;searchon=names&amp;subword=1&amp;version=unstable&amp;release=all">
Debian site</a> for a list of available packages.  Eager Debian users not
wanting to wait for the library to be packaged may acquire QuantLib from the
SourceForge link above.</p>

</div>

<div id="menuafter">
<!--#include virtual="usermenu.inc"-->
</div>

<div class="footer">
<!--#include virtual="footer.inc"-->
</div>

</div>

</body>
</html><|MERGE_RESOLUTION|>--- conflicted
+++ resolved
@@ -18,11 +18,7 @@
 <div id="content">
 
 <h1 class="center">Download QuantLib</h1>
-<<<<<<< HEAD
-<p>The latest QuantLib release is version 1.6 (June 23rd, 2015).</p>
-=======
 <p>The latest QuantLib release is version 1.6.1 (August 3rd, 2015).</p>
->>>>>>> c6bdf0cd
 <p>Source packages for <b>all platforms</b> are available from the SourceForge
 <a href= "http://sourceforge.net/project/showfiles.php?group_id=12740">download
 page</a> in a number of different formats.  Compiling QuantLib requires a
