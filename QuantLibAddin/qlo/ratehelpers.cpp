--- conflicted
+++ resolved
@@ -63,20 +63,11 @@
                 const shared_ptr<ValueObject>& properties,
                 const QuantLib::Handle<QuantLib::Quote>& basis,
                 const QuantLib::Date& d,
-<<<<<<< HEAD
-                const shared_ptr<QuantLib::IborIndex>& iborIndex,
-=======
->>>>>>> 21159a0a
                 bool permanent)
         : BasisHelper(properties, permanent) {
         libraryObject_ = shared_ptr<QuantLib::BasisHelper>(new
             QuantLib::BasisRateHelper(basis, 
-<<<<<<< HEAD
-                                      d, 
-                                      iborIndex));
-=======
                                       d));
->>>>>>> 21159a0a
         quoteName_ = f(properties->getSystemProperty("Rate"));
     }
 
