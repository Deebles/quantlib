--- conflicted
+++ resolved
@@ -22,11 +22,7 @@
         <StartupParameter name="Help File Path" value=".\Docs\QuantLibXL-docs-1.3.0.chm" />
         <StartupParameter name="Metadata Path" value=".\metadata" />
         <StartupParameter name="Set Evaluation Date" value="True" />
-<<<<<<< HEAD
-        <StartupParameter name="Evaluation Date" value="2015-07-31" />
-=======
         <StartupParameter name="Evaluation Date" value="2015-09-30" />
->>>>>>> cdb03063
         <StartupParameter name="Default Currency" value="EUR" />
         <StartupParameter name="Initialization Data Source" value="XML" />
         <StartupParameter name="Open Main Checks" value="True" />
